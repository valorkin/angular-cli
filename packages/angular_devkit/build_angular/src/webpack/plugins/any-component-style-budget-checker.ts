/**
 * @license
 * Copyright Google Inc. All Rights Reserved.
 *
 * Use of this source code is governed by an MIT-style license that can be
 * found in the LICENSE file at https://angular.io/license
 */

import * as path from 'path';
import { Compiler, compilation } from 'webpack';
import { Budget, Type } from '../../browser/schema';
import { ThresholdSeverity, calculateThresholds, checkThresholds } from '../../utils/bundle-calculator';
import { addError, addWarning } from '../../utils/webpack-diagnostics';
import { isWebpackFiveOrHigher } from '../../utils/webpack-version';

const PLUGIN_NAME = 'AnyComponentStyleBudgetChecker';

/**
 * Check budget sizes for component styles by emitting a warning or error if a
 * budget is exceeded by a particular component's styles.
 */
export class AnyComponentStyleBudgetChecker {
  private readonly budgets: Budget[];

  constructor(budgets: Budget[]) {
    this.budgets = budgets.filter((budget) => budget.type === Type.AnyComponentStyle);
  }

  apply(compiler: Compiler) {
<<<<<<< HEAD
    compiler.hooks.compilation.tap(PLUGIN_NAME, (compilationInstance) => {
=======
    compiler.hooks.compilation.tap(PLUGIN_NAME, (compilation) => {
>>>>>>> 38023fe4
      const afterOptimizeChunkAssets = () => {
        // In AOT compilations component styles get processed in child compilations.
        // tslint:disable-next-line: no-any
        const parentCompilation = (compilationInstance.compiler as any).parentCompilation;
        if (!parentCompilation) {
          return;
        }

        const cssExtensions = [
          '.css',
          '.scss',
          '.less',
          '.styl',
          '.sass',
        ];

<<<<<<< HEAD
        const componentStyles = Object.keys(compilationInstance.assets)
          .filter((name) => cssExtensions.includes(path.extname(name)))
          .map((name) => ({
            size: compilationInstance.assets[name].size(),
=======
        const componentStyles = Object.keys(compilation.assets)
          .filter((name) => cssExtensions.includes(path.extname(name)))
          .map((name) => ({
            size: compilation.assets[name].size(),
>>>>>>> 38023fe4
            label: name,
          }));
        const thresholds = flatMap(this.budgets, (budget) => calculateThresholds(budget));

        for (const {size, label} of componentStyles) {
          for (const {severity, message} of checkThresholds(thresholds[Symbol.iterator](), size, label)) {
            switch (severity) {
              case ThresholdSeverity.Warning:
                addWarning(compilationInstance, message);
                break;
              case ThresholdSeverity.Error:
                addError(compilationInstance, message);
                break;
              default:
                assertNever(severity);
                break;
            }
          }
        }
      };

      if (isWebpackFiveOrHigher()) {
        // webpack 5 migration "guide"
        // https://github.com/webpack/webpack/blob/07fc554bef5930f8577f91c91a8b81791fc29746/lib/Compilation.js#L535-L539
<<<<<<< HEAD
        const stage = (compilation?.Compilation as unknown as {PROCESS_ASSETS_STAGE_OPTIMIZE: number})?.PROCESS_ASSETS_STAGE_OPTIMIZE + 1;
        // tslint:disable-next-line: no-any
        (compilationInstance.hooks as any).processAssets.tap({name: PLUGIN_NAME, stage}, afterOptimizeChunkAssets);
      } else {
        compilationInstance.hooks.afterOptimizeChunkAssets.tap(PLUGIN_NAME, afterOptimizeChunkAssets);
=======
        // TODO_WEBPACK_5 const stage = Compilation.PROCESS_ASSETS_STAGE_OPTIMIZE + 1;
        const stage = 101;
        // tslint:disable-next-line: no-any
        (compilation.hooks as any).processAssets.tap({name: PLUGIN_NAME, stage}, afterOptimizeChunkAssets);
      } else {
        compilation.hooks.afterOptimizeChunkAssets.tap(PLUGIN_NAME, afterOptimizeChunkAssets);
>>>>>>> 38023fe4
      }
    });
  }
}

function assertNever(input: never): never {
  throw new Error(`Unexpected call to assertNever() with input: ${
    JSON.stringify(input, null /* replacer */, 4 /* tabSize */)}`);
}

function flatMap<T, R>(list: T[], mapper: (item: T, index: number, array: T[]) => IterableIterator<R>): R[] {
  return ([] as R[]).concat(...list.map(mapper).map((iterator) => Array.from(iterator)));

}<|MERGE_RESOLUTION|>--- conflicted
+++ resolved
@@ -7,7 +7,7 @@
  */
 
 import * as path from 'path';
-import { Compiler, compilation } from 'webpack';
+import { Compiler } from 'webpack';
 import { Budget, Type } from '../../browser/schema';
 import { ThresholdSeverity, calculateThresholds, checkThresholds } from '../../utils/bundle-calculator';
 import { addError, addWarning } from '../../utils/webpack-diagnostics';
@@ -27,15 +27,11 @@
   }
 
   apply(compiler: Compiler) {
-<<<<<<< HEAD
-    compiler.hooks.compilation.tap(PLUGIN_NAME, (compilationInstance) => {
-=======
     compiler.hooks.compilation.tap(PLUGIN_NAME, (compilation) => {
->>>>>>> 38023fe4
       const afterOptimizeChunkAssets = () => {
         // In AOT compilations component styles get processed in child compilations.
         // tslint:disable-next-line: no-any
-        const parentCompilation = (compilationInstance.compiler as any).parentCompilation;
+        const parentCompilation = (compilation.compiler as any).parentCompilation;
         if (!parentCompilation) {
           return;
         }
@@ -48,17 +44,10 @@
           '.sass',
         ];
 
-<<<<<<< HEAD
-        const componentStyles = Object.keys(compilationInstance.assets)
-          .filter((name) => cssExtensions.includes(path.extname(name)))
-          .map((name) => ({
-            size: compilationInstance.assets[name].size(),
-=======
         const componentStyles = Object.keys(compilation.assets)
           .filter((name) => cssExtensions.includes(path.extname(name)))
           .map((name) => ({
             size: compilation.assets[name].size(),
->>>>>>> 38023fe4
             label: name,
           }));
         const thresholds = flatMap(this.budgets, (budget) => calculateThresholds(budget));
@@ -67,10 +56,10 @@
           for (const {severity, message} of checkThresholds(thresholds[Symbol.iterator](), size, label)) {
             switch (severity) {
               case ThresholdSeverity.Warning:
-                addWarning(compilationInstance, message);
+                addWarning(compilation, message);
                 break;
               case ThresholdSeverity.Error:
-                addError(compilationInstance, message);
+                addError(compilation, message);
                 break;
               default:
                 assertNever(severity);
@@ -83,20 +72,12 @@
       if (isWebpackFiveOrHigher()) {
         // webpack 5 migration "guide"
         // https://github.com/webpack/webpack/blob/07fc554bef5930f8577f91c91a8b81791fc29746/lib/Compilation.js#L535-L539
-<<<<<<< HEAD
-        const stage = (compilation?.Compilation as unknown as {PROCESS_ASSETS_STAGE_OPTIMIZE: number})?.PROCESS_ASSETS_STAGE_OPTIMIZE + 1;
-        // tslint:disable-next-line: no-any
-        (compilationInstance.hooks as any).processAssets.tap({name: PLUGIN_NAME, stage}, afterOptimizeChunkAssets);
-      } else {
-        compilationInstance.hooks.afterOptimizeChunkAssets.tap(PLUGIN_NAME, afterOptimizeChunkAssets);
-=======
         // TODO_WEBPACK_5 const stage = Compilation.PROCESS_ASSETS_STAGE_OPTIMIZE + 1;
         const stage = 101;
         // tslint:disable-next-line: no-any
         (compilation.hooks as any).processAssets.tap({name: PLUGIN_NAME, stage}, afterOptimizeChunkAssets);
       } else {
         compilation.hooks.afterOptimizeChunkAssets.tap(PLUGIN_NAME, afterOptimizeChunkAssets);
->>>>>>> 38023fe4
       }
     });
   }
@@ -104,7 +85,7 @@
 
 function assertNever(input: never): never {
   throw new Error(`Unexpected call to assertNever() with input: ${
-    JSON.stringify(input, null /* replacer */, 4 /* tabSize */)}`);
+      JSON.stringify(input, null /* replacer */, 4 /* tabSize */)}`);
 }
 
 function flatMap<T, R>(list: T[], mapper: (item: T, index: number, array: T[]) => IterableIterator<R>): R[] {
