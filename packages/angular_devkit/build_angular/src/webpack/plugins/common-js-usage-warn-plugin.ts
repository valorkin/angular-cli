
/**
 * @license
 * Copyright Google Inc. All Rights Reserved.
 *
 * Use of this source code is governed by an MIT-style license that can be
 * found in the LICENSE file at https://angular.io/license
 */

import { isAbsolute } from 'path';
import { Compiler, compilation } from 'webpack';
import { addWarning } from '../../utils/webpack-diagnostics';
import { isWebpackFiveOrHigher } from '../../utils/webpack-version';

// Webpack doesn't export these so the deep imports can potentially break.
const CommonJsRequireDependency = require('webpack/lib/dependencies/CommonJsRequireDependency');
const AMDDefineDependency = require('webpack/lib/dependencies/AMDDefineDependency');

// The below is extended because there are not in the typings
// TODO_WEBPACK_5 type Types of property 'issuer' are incompatible.
// Type 'WebpackModule | null' is not assignable to type 'Module'
//@ts-ignore
interface WebpackModule extends compilation.Module {
  name?: string;
  rawRequest?: string;
  dependencies: WebpackModule[];
  issuer: WebpackModule | null;
  module: WebpackModule | null;
  userRequest?: string;
  request: string;
}

export interface CommonJsUsageWarnPluginOptions {
  /** A list of CommonJS packages that are allowed to be used without a warning. */
  allowedDependencies?: string[];
}

export class CommonJsUsageWarnPlugin {
  private shownWarnings = new Set<string>();

  // Allow the below dependency for HMR
  // tslint:disable-next-line: max-line-length
  // https://github.com/angular/angular-cli/blob/1e258317b1f6ec1e957ee3559cc3b28ba602f3ba/packages/angular_devkit/build_angular/src/dev-server/index.ts#L605-L638
  private allowedDependencies = new Set<string>(['webpack/hot/dev-server']);

  constructor(private options: CommonJsUsageWarnPluginOptions = {}) {
    this.options.allowedDependencies?.forEach(d => this.allowedDependencies.add(d));
  }

  apply(compiler: Compiler) {
    compiler.hooks.compilation.tap('CommonJsUsageWarnPlugin', compilation => {
      compilation.hooks.finishModules.tap('CommonJsUsageWarnPlugin', modules => {
        for (const module of modules as unknown as WebpackModule[]) {
          const {dependencies, rawRequest} = module;
<<<<<<< HEAD
          const issuer = getIssuer(compilation, module);
=======
>>>>>>> 38023fe4
          if (
            !rawRequest ||
            rawRequest.startsWith('.') ||
            isAbsolute(rawRequest) ||
            this.allowedDependencies.has(rawRequest) ||
            this.allowedDependencies.has(this.rawRequestToPackageName(rawRequest)) ||
            rawRequest.startsWith('@angular/common/locales/')
          ) {
            /**
             * Skip when:
             * - module is absolute or relative.
             * - module is allowed even if it's a CommonJS.
             * - module is a locale imported from '@angular/common'.
             */
            continue;
          }

          if (this.hasCommonJsDependencies(compilation, dependencies)) {
            // Dependency is CommonsJS or AMD.
            const issuer = getIssuer(compilation, module);
            // Check if it's parent issuer is also a CommonJS dependency.
            // In case it is skip as an warning will be show for the parent CommonJS dependency.
            const parentDependencies = getIssuer(compilation, issuer)?.dependencies;
            if (parentDependencies && this.hasCommonJsDependencies(compilation, parentDependencies, true)) {
              continue;
            }

            // Find the main issuer (entry-point).
            let mainIssuer = issuer;
            let nextIssuer = getIssuer(compilation, mainIssuer);
            while (nextIssuer) {
              mainIssuer = nextIssuer;
              nextIssuer = getIssuer(compilation, mainIssuer);
            }

            // Only show warnings for modules from main entrypoint.
            // And if the issuer request is not from 'webpack-dev-server', as 'webpack-dev-server'
            // will require CommonJS libraries for live reloading such as 'sockjs-node'.
            if (mainIssuer?.name === 'main' && !issuer?.userRequest?.includes('webpack-dev-server')) {
              const warning = `${issuer?.userRequest} depends on '${rawRequest}'. ` +
                'CommonJS or AMD dependencies can cause optimization bailouts.\n' +
                'For more info see: https://angular.io/guide/build#configuring-commonjs-dependencies';

              // Avoid showing the same warning multiple times when in 'watch' mode.
              if (!this.shownWarnings.has(warning)) {
                addWarning(compilation, warning);
                this.shownWarnings.add(warning);
              }
            }
          }
        }
      });
    });
  }

  private hasCommonJsDependencies(
    compilation: compilation.Compilation,
    dependencies: WebpackModule[],
    checkParentModules = false): boolean {
    for (const dep of dependencies) {
      if (dep instanceof CommonJsRequireDependency || dep instanceof AMDDefineDependency) {
        return true;
      }

      if (checkParentModules) {
        const module = getWebpackModule(compilation, dep);
        if (module && this.hasCommonJsDependencies(compilation, module.dependencies)) {
          return true;
        }
      }
    }

    return false;
  }

  private rawRequestToPackageName(rawRequest: string): string {
    return rawRequest.startsWith('@')
      // Scoped request ex: @angular/common/locale/en -> @angular/common
      ? rawRequest.split('/', 2).join('/')
      // Non-scoped request ex: lodash/isEmpty -> lodash
      : rawRequest.split('/', 1)[0];
  }
}

<<<<<<< HEAD
function getIssuer(compilation: compilation.Compilation, module: WebpackModule|null): WebpackModule|null {
=======
function getIssuer(compilation: compilation.Compilation, module: WebpackModule | null): WebpackModule | null {
>>>>>>> 38023fe4
  if (!module) {
    return null;
  }

<<<<<<< HEAD
  if(!isWebpackFiveOrHigher()) {
    return module?.issuer;
  }

  return (compilation as unknown as { moduleGraph: { getIssuer(dependency: WebpackModule): WebpackModule; }})
=======
  if (!isWebpackFiveOrHigher()) {
    return module?.issuer;
  }

  return (compilation as unknown as { moduleGraph: { getIssuer(dependency: WebpackModule): WebpackModule; } })
>>>>>>> 38023fe4
    .moduleGraph.getIssuer(module);
}

function getWebpackModule(compilation: compilation.Compilation, dependency: WebpackModule): WebpackModule | null {
  if (!isWebpackFiveOrHigher()) {
    return dependency.module;
  }

  return (compilation as unknown as { moduleGraph: { getModule(dependency: WebpackModule): WebpackModule; }})
    .moduleGraph.getModule(dependency);
}<|MERGE_RESOLUTION|>--- conflicted
+++ resolved
@@ -1,4 +1,3 @@
-
 /**
  * @license
  * Copyright Google Inc. All Rights Reserved.
@@ -17,9 +16,6 @@
 const AMDDefineDependency = require('webpack/lib/dependencies/AMDDefineDependency');
 
 // The below is extended because there are not in the typings
-// TODO_WEBPACK_5 type Types of property 'issuer' are incompatible.
-// Type 'WebpackModule | null' is not assignable to type 'Module'
-//@ts-ignore
 interface WebpackModule extends compilation.Module {
   name?: string;
   rawRequest?: string;
@@ -52,10 +48,6 @@
       compilation.hooks.finishModules.tap('CommonJsUsageWarnPlugin', modules => {
         for (const module of modules as unknown as WebpackModule[]) {
           const {dependencies, rawRequest} = module;
-<<<<<<< HEAD
-          const issuer = getIssuer(compilation, module);
-=======
->>>>>>> 38023fe4
           if (
             !rawRequest ||
             rawRequest.startsWith('.') ||
@@ -140,28 +132,16 @@
   }
 }
 
-<<<<<<< HEAD
-function getIssuer(compilation: compilation.Compilation, module: WebpackModule|null): WebpackModule|null {
-=======
 function getIssuer(compilation: compilation.Compilation, module: WebpackModule | null): WebpackModule | null {
->>>>>>> 38023fe4
   if (!module) {
     return null;
   }
 
-<<<<<<< HEAD
-  if(!isWebpackFiveOrHigher()) {
-    return module?.issuer;
-  }
-
-  return (compilation as unknown as { moduleGraph: { getIssuer(dependency: WebpackModule): WebpackModule; }})
-=======
   if (!isWebpackFiveOrHigher()) {
     return module?.issuer;
   }
 
   return (compilation as unknown as { moduleGraph: { getIssuer(dependency: WebpackModule): WebpackModule; } })
->>>>>>> 38023fe4
     .moduleGraph.getIssuer(module);
 }
 
