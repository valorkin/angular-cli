--- conflicted
+++ resolved
@@ -1,3 +1,4 @@
+
 /**
  * @license
  * Copyright Google Inc. All Rights Reserved.
@@ -49,13 +50,9 @@
   apply(compiler: Compiler) {
     compiler.hooks.compilation.tap('CommonJsUsageWarnPlugin', compilation => {
       compilation.hooks.finishModules.tap('CommonJsUsageWarnPlugin', modules => {
-<<<<<<< HEAD
         for (const module of modules as unknown as WebpackModule[]) {
           const {dependencies, rawRequest} = module;
           const issuer = getIssuer(compilation, module);
-=======
-        for (const {dependencies, rawRequest, issuer} of modules as unknown as WebpackModule[]) {
->>>>>>> 155a6f6f
           if (
             !rawRequest ||
             rawRequest.startsWith('.') ||
@@ -78,11 +75,7 @@
 
             // Check if it's parent issuer is also a CommonJS dependency.
             // In case it is skip as an warning will be show for the parent CommonJS dependency.
-<<<<<<< HEAD
             const parentDependencies = getIssuer(compilation, issuer)?.dependencies;
-=======
-            const parentDependencies = issuer?.issuer?.dependencies;
->>>>>>> 155a6f6f
             if (parentDependencies && this.hasCommonJsDependencies(compilation, parentDependencies, true)) {
               continue;
             }
@@ -144,7 +137,6 @@
   }
 }
 
-<<<<<<< HEAD
 function getIssuer(compilation: compilation.Compilation, module: WebpackModule|null): WebpackModule|null {
   if (!module) {
     return null;
@@ -158,8 +150,6 @@
     .moduleGraph.getIssuer(module);
 }
 
-=======
->>>>>>> 155a6f6f
 function getWebpackModule(compilation: compilation.Compilation, dependency: WebpackModule): WebpackModule | null {
   if (!isWebpackFiveOrHigher()) {
     return dependency.module;
