/**
 * @license
 * Copyright Google Inc. All Rights Reserved.
 *
 * Use of this source code is governed by an MIT-style license that can be
 * found in the LICENSE file at https://angular.io/license
 */
import { resolve } from 'path';
import { Configuration } from 'webpack';
import { WebpackConfigOptions } from '../build-options';
import { getTypescriptWorkerPlugin } from './typescript';

<<<<<<< HEAD
// const WorkerPlugin = require('worker-plugin');


=======
>>>>>>> 430c099e
export function getWorkerConfig(wco: WebpackConfigOptions): Configuration {
  return {};
}
  // const { buildOptions } = wco;

  // return ;

  // if (!buildOptions.webWorkerTsConfig) {
  //   return {};
  // }

<<<<<<< HEAD
  // if (typeof buildOptions.webWorkerTsConfig != 'string') {
  //   throw new Error('The `webWorkerTsConfig` must be a string.');
  // }
=======
  const workerTsConfigPath = resolve(wco.root, buildOptions.webWorkerTsConfig);
  const WorkerPlugin = require('worker-plugin');
>>>>>>> 430c099e

  // const workerTsConfigPath = resolve(wco.root, buildOptions.webWorkerTsConfig);

  // return {
  //   plugins: [new WorkerPlugin({
  //     globalObject: false,
  //     plugins: [getTypescriptWorkerPlugin(wco, workerTsConfigPath)],
  //   })],
  // };
//}<|MERGE_RESOLUTION|>--- conflicted
+++ resolved
@@ -10,38 +10,24 @@
 import { WebpackConfigOptions } from '../build-options';
 import { getTypescriptWorkerPlugin } from './typescript';
 
-<<<<<<< HEAD
-// const WorkerPlugin = require('worker-plugin');
+export function getWorkerConfig(wco: WebpackConfigOptions): Configuration {
+  const { buildOptions } = wco;
 
+  if (!buildOptions.webWorkerTsConfig) {
+    return {};
+  }
 
-=======
->>>>>>> 430c099e
-export function getWorkerConfig(wco: WebpackConfigOptions): Configuration {
-  return {};
-}
-  // const { buildOptions } = wco;
+  if (typeof buildOptions.webWorkerTsConfig != 'string') {
+    throw new Error('The `webWorkerTsConfig` must be a string.');
+  }
 
-  // return ;
-
-  // if (!buildOptions.webWorkerTsConfig) {
-  //   return {};
-  // }
-
-<<<<<<< HEAD
-  // if (typeof buildOptions.webWorkerTsConfig != 'string') {
-  //   throw new Error('The `webWorkerTsConfig` must be a string.');
-  // }
-=======
   const workerTsConfigPath = resolve(wco.root, buildOptions.webWorkerTsConfig);
   const WorkerPlugin = require('worker-plugin');
->>>>>>> 430c099e
 
-  // const workerTsConfigPath = resolve(wco.root, buildOptions.webWorkerTsConfig);
-
-  // return {
-  //   plugins: [new WorkerPlugin({
-  //     globalObject: false,
-  //     plugins: [getTypescriptWorkerPlugin(wco, workerTsConfigPath)],
-  //   })],
-  // };
-//}+  return {
+    plugins: [new WorkerPlugin({
+      globalObject: false,
+      plugins: [getTypescriptWorkerPlugin(wco, workerTsConfigPath)],
+    })],
+  };
+}