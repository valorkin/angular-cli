--- conflicted
+++ resolved
@@ -19,17 +19,12 @@
   constructor(private options: RemoveHashPluginOptions) { }
 
   apply(compiler: Compiler): void {
-<<<<<<< HEAD
-    compiler.hooks.compilation.tap('remove-hash-plugin', (compilation: any): any => {
-      compilation.hooks.assetPath.tap('remove-hash-plugin',
-=======
     compiler.hooks.compilation.tap('remove-hash-plugin', compilation => {
       const mainTemplate = compilation.mainTemplate as typeof compilation.mainTemplate & {
         hooks: typeof compilation['hooks'];
       };
 
       mainTemplate.hooks.assetPath.tap('remove-hash-plugin',
->>>>>>> 430c099e
         (path: string, data: { chunk?: { name: string } }) => {
           const chunkName = data.chunk && data.chunk.name;
           const { chunkNames, hashFormat } = this.options;
