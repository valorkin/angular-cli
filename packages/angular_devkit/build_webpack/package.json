--- conflicted
+++ resolved
@@ -14,12 +14,5 @@
   "peerDependencies": {
     "webpack": "^4.6.0",
     "webpack-dev-server": "^3.1.4"
-<<<<<<< HEAD
-  },
-  "devDependencies": {
-    "webpack": "next",
-    "webpack-dev-server": "next"
-=======
->>>>>>> 430c099e
   }
 }