
/**
 * @license
 * Copyright Google Inc. All Rights Reserved.
 *
 * Use of this source code is governed by an MIT-style license that can be
 * found in the LICENSE file at https://angular.io/license
 */
import { Compiler } from 'webpack';  // tslint:disable-line:no-implicit-dependencies

export class BuildOptimizerWebpackPlugin {
  apply(compiler: Compiler) {
    compiler.hooks.normalModuleFactory.tap('BuildOptimizerWebpackPlugin', nmf => {
<<<<<<< HEAD
      nmf.hooks.module.tap('BuildOptimizerWebpackPlugin', (module: any, data: any) => {
        const resolveData = data.resourceResolveData;
        if (resolveData && resolveData.descriptionFileData) {
=======
      nmf.hooks.module.tap('BuildOptimizerWebpackPlugin', (module, data) => {
        const { descriptionFileData } = data.resourceResolveData;
        if (descriptionFileData) {
>>>>>>> 430c099e
          // Only TS packages should use Build Optimizer.
          // Notes:
          // - a TS package might not have defined typings but still use .d.ts files next to their
          // .js files. We don't cover that case because the Angular Package Format (APF) calls for
          // using the Typings field and Build Optimizer is geared towards APF. Maybe we could
          // provide configuration options to the plugin to cover that case if there's demand.
          // - a JS-only package that also happens to provides typings will also be flagged by this
          // check. Not sure there's a good way to skip those.
          const skipBuildOptimizer = !descriptionFileData.typings;
          module.factoryMeta = { ...module.factoryMeta, skipBuildOptimizer };
        }

        return module;
      });
    });
  }
}<|MERGE_RESOLUTION|>--- conflicted
+++ resolved
@@ -11,15 +11,9 @@
 export class BuildOptimizerWebpackPlugin {
   apply(compiler: Compiler) {
     compiler.hooks.normalModuleFactory.tap('BuildOptimizerWebpackPlugin', nmf => {
-<<<<<<< HEAD
-      nmf.hooks.module.tap('BuildOptimizerWebpackPlugin', (module: any, data: any) => {
-        const resolveData = data.resourceResolveData;
-        if (resolveData && resolveData.descriptionFileData) {
-=======
       nmf.hooks.module.tap('BuildOptimizerWebpackPlugin', (module, data) => {
         const { descriptionFileData } = data.resourceResolveData;
         if (descriptionFileData) {
->>>>>>> 430c099e
           // Only TS packages should use Build Optimizer.
           // Notes:
           // - a TS package might not have defined typings but still use .d.ts files next to their
