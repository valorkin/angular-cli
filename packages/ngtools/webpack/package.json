--- conflicted
+++ resolved
@@ -22,14 +22,8 @@
   "homepage": "https://github.com/angular/angular-cli/tree/master/packages/@ngtools/webpack",
   "dependencies": {
     "@angular-devkit/core": "0.0.0",
-<<<<<<< HEAD
-    "enhanced-resolve": "4.1.1",
-    "rxjs": "6.5.3",
-    "webpack-sources": "2.0.0-beta.8"
-=======
     "enhanced-resolve": "4.3.0",
     "webpack-sources": "1.4.3"
->>>>>>> 430c099e
   },
   "peerDependencies": {
     "@angular/compiler-cli": "^10.0.0",
@@ -37,16 +31,9 @@
     "webpack": "^4.0.0"
   },
   "devDependencies": {
-<<<<<<< HEAD
-    "@angular/compiler": "9.0.0-rc.5",
-    "@angular/compiler-cli": "9.0.0-rc.5",
-    "typescript": "3.6.4",
-    "webpack": "next"
-=======
     "@angular/compiler": "10.1.0",
     "@angular/compiler-cli": "10.1.0",
     "typescript": "4.0.2",
     "webpack": "4.44.1"
->>>>>>> 430c099e
   }
 }